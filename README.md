# Proyecto mediciones ISOC LAC

Este repositorio incluye una interfaz web y un servidor Node.js para realizar mediciones de dominios.

## Uso del servidor

Instala las dependencias (no se requieren paquetes externos) y levanta el servidor:

```
npm start
```

### Endpoints

- `GET /mx/:dominio` – obtiene los registros MX del dominio.
- `GET /smtputf8/:dominio` – conecta vía Telnet/EHLO a los servidores MX (puertos 25 y 587) para detectar el anuncio de `SMTPUTF8`, reportando tiempos de espera y errores de conexión.
- `GET /dnssec/:dominio` – consulta la presencia de DS/DNSKEY utilizando el resolvedor local y la API de Google DNS.
- `GET /dkim/:dominio?selector=default` – busca un registro DKIM para el selector indicado.
- `GET /rpki/:dominio` – valida las direcciones IPv4 del dominio contra las APIs de Cloudflare, RIPE `rpki-validation` y el resumen de RIPE Stat.

<<<<<<< HEAD
El cliente web en `index.html` consume estos endpoints y muestra los resultados de cada método para una verificación más resiliente.

## Mario Bros en HTML5

En la carpeta `mario/` se incluye un pequeño juego tipo *Mario Bros* desarrollado con Canvas. Para jugarlo, abre `mario/index.html` en un navegador compatible con HTML5.
=======
El cliente web en `index.html` consume estos endpoints y muestra los resultados de cada método para una verificación más resiliente.
>>>>>>> 2c733573
<|MERGE_RESOLUTION|>--- conflicted
+++ resolved
@@ -18,12 +18,8 @@
 - `GET /dkim/:dominio?selector=default` – busca un registro DKIM para el selector indicado.
 - `GET /rpki/:dominio` – valida las direcciones IPv4 del dominio contra las APIs de Cloudflare, RIPE `rpki-validation` y el resumen de RIPE Stat.
 
-<<<<<<< HEAD
 El cliente web en `index.html` consume estos endpoints y muestra los resultados de cada método para una verificación más resiliente.
 
 ## Mario Bros en HTML5
 
 En la carpeta `mario/` se incluye un pequeño juego tipo *Mario Bros* desarrollado con Canvas. Para jugarlo, abre `mario/index.html` en un navegador compatible con HTML5.
-=======
-El cliente web en `index.html` consume estos endpoints y muestra los resultados de cada método para una verificación más resiliente.
->>>>>>> 2c733573
